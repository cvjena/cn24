/*
 * This file is part of the CN24 semantic segmentation software,
 * copyright (C) 2015 Clemens-Alexander Brust (ikosa dot de at gmail dot com).
 *
 * For licensing information, see the LICENSE file included with this project.
 */
#include <string>
#include <iostream>
#include <fstream>
#include <sstream>

#include "Init.h"
#include "CLHelper.h"
#include "Config.h"
#include "ConfigParsing.h"
#include "Log.h"

#include <locale.h>

#ifdef BUILD_GUI
#include <gtk/gtk.h>
#endif

#ifdef BUILD_WIN32
#include <Windows.h>
#else
#ifdef BUILD_OSX 
#include <mach-o/dyld.h>
#else
#ifdef BUILD_LINUX
#include <unistd.h>
#endif
#endif
#endif

#include "TensorViewer.h"
#include "StatAggregator.h"

namespace Conv {

#ifdef BUILD_OPENCL
long CLHelper::bytes_up = 0;
long CLHelper::bytes_down = 0;
cl_context CLHelper::context = 0;
cl_command_queue CLHelper::queue = 0;
cl_device_id CLHelper::device = 0;

cl_kernel CLHelper::k_crossCorrelation = 0;
cl_kernel CLHelper::k_fullConvolution = 0;
cl_kernel CLHelper::k_biasedConvolution = 0;
cl_kernel CLHelper::k_biasedMatrixVector = 0;
cl_kernel CLHelper::k_biasedMatrixVectorGrad = 0;
cl_kernel CLHelper::k_biasedMatrixVectorBackward = 0;
cl_kernel CLHelper::k_biasGradientPart1 = 0;
cl_kernel CLHelper::k_biasGradientPart2 = 0;
cl_kernel CLHelper::k_matrixMatrix = 0;
cl_kernel CLHelper::k_foldWeights = 0;
cl_kernel CLHelper::k_maximumForward = 0;
cl_kernel CLHelper::k_maximumBackward = 0;
cl_kernel CLHelper::k_amaximumForward = 0;
cl_kernel CLHelper::k_amaximumBackward = 0;
cl_kernel CLHelper::k_nlTanh = 0;
cl_kernel CLHelper::k_nlTanhBackward = 0;
cl_kernel CLHelper::k_nlSigm = 0;
cl_kernel CLHelper::k_nlSigmBackward = 0;
cl_kernel CLHelper::k_setValue = 0;
cl_kernel CLHelper::k_sms = 0;
cl_kernel CLHelper::k_im2col = 0;
cl_kernel CLHelper::k_col2im = 0;
cl_kernel CLHelper::k_up = 0;
cl_kernel CLHelper::k_down = 0;
#endif

TensorViewer* System::viewer = nullptr;
StatAggregator* System::stat_aggregator = nullptr;
int System::log_level = 0;

#define STRING_SHA1 GIT_SHA1

void System::Init(int requested_log_level) {
  if(requested_log_level == -1) {
#ifdef BUILD_VERBOSE
    log_level = 3;
#else
    log_level = 2;
#endif
  } else
    log_level = requested_log_level;
  
<<<<<<< HEAD
  LOGINFO << "CN24 v2.0.4 at " STRING_SHA1;
  LOGINFO << "Copyright (C) 2015 Clemens-Alexander Brust";
=======
  LOGINFO << "CN24 version 2.0.5 @" STRING_SHA1;
  LOGINFO << "Copyright (C) 2016 Clemens-Alexander Brust";
>>>>>>> 5ae1cbc8
  LOGINFO << "For licensing information, see the LICENSE"
          << " file included with this project.";
          
  std::string binary_path;
  GetExecutablePath(binary_path);
  LOGDEBUG << "Executable path: " << binary_path;
  
  unsigned int platform_number = 0;
  unsigned int device_number = 0;
  
  // Look for configuration file
  std::string config_path = binary_path + "config";
  if(!std::ifstream(config_path, std::ios::in).good()) {
    config_path = binary_path + "../config";
  }
  
  // Load and parse config file
  std::ifstream config_file(config_path, std::ios::in);
  if(config_file.good()) {
    LOGINFO << "Loading config file: " << config_path;
    
    while (!config_file.eof()) {
      std::string line;
      std::getline (config_file, line);
      
      ParseUIntIfPossible(line, "opencl_platform", platform_number);
      ParseUIntIfPossible(line, "opencl_device", device_number);
    }
  } else {
#ifdef BUILD_OPENCL
    LOGINFO << "Could not find a config file, using default OpenCL settings.";
#endif
  }

  CLHelper::Init(platform_number, device_number);
#ifdef BUILD_GUI
  if(!gtk_init_check ( nullptr, nullptr )) {
    LOGWARN << "Could not initialize GTK!";
  }
#endif

  // Initialize global TensorViewer
  viewer = new TensorViewer();
  
  // Initialize global StatAggregator
  stat_aggregator = new StatAggregator();
}

void System::GetExecutablePath(std::string& binary_path) {
#ifdef BUILD_WIN32
  binary_path = "";
  TCHAR path[16384];
  DWORD return_value = GetModuleFileName(NULL, path, 16384);
  if (return_value > 0 && return_value < 16384) {
    DWORD last_error = GetLastError();
    if (last_error != ERROR_SUCCESS) {
      LOGWARN << "Could not get executable path, may be unable to locate kernels!";
    }
    binary_path = std::string(path);
    std::size_t last_slash = binary_path.rfind("\\");
    // last_slash should never be npos because this is supposed to be a path
    binary_path = binary_path.substr(0, last_slash + 1);
  }
  else {
    LOGWARN << "Could not get executable path, may be unable to locate kernels!";
  }
#else
#ifdef BUILD_OSX 
  binary_path = "";
  char path[16384];
  uint32_t size = sizeof(path);
  if (_NSGetExecutablePath(path, &size) == 0) {
    binary_path = std::string(path);
    std::size_t last_slash = binary_path.rfind("/");
    // last_slash should never be npos because this is supposed to be a path
    binary_path = binary_path.substr(0, last_slash+1);
  }
  else {
    LOGWARN << "Could not get executable path, may be unable to locate kernels!";
  }
#else
#ifdef BUILD_LINUX
  char buffer[16384];
  ssize_t path_length = ::readlink("/proc/self/exe", buffer, sizeof(buffer)-1);
  binary_path = "";
  if(path_length != -1) {
    buffer[path_length] = '\0';
    binary_path = std::string(buffer);
    std::size_t last_slash = binary_path.rfind("/");
    // last_slash should never be npos because this is supposed to be a path
    binary_path = binary_path.substr(0, last_slash+1);
  } else {
    LOGWARN << "Could not get executable path, may be unable to locate kernels!";
  }
#else
  binary_path = "";
#endif
#endif
#endif
}
  
void System::Shutdown() {
  delete stat_aggregator;
  delete viewer;
  LOGEND;
}

void CLHelper::Init(unsigned int platform_number, unsigned int device_number) {
#ifdef BUILD_OPENCL
  cl_uint platform_count = 0;
  clGetPlatformIDs ( 0, 0, &platform_count );

  if ( platform_count == 0 ) {
    FATAL ( "No OpenCL platforms detected!" );
  }

  cl_platform_id* platform_ids = new cl_platform_id[platform_count];
  clGetPlatformIDs ( platform_count, platform_ids, NULL );

  cl_uint device_count = 0;
  clGetDeviceIDs ( platform_ids[platform_number], CL_DEVICE_TYPE_ALL, 0,
                   NULL, &device_count );

  if ( device_count == 0 ) {
    FATAL ( "No OpenCL devices detected!" );
  }

  cl_device_id* device_ids = new cl_device_id[device_count];
  clGetDeviceIDs ( platform_ids[platform_number], CL_DEVICE_TYPE_ALL,
                   device_count, device_ids, NULL );

  char device_name_buffer[256];
  clGetDeviceInfo ( device_ids[device_number], CL_DEVICE_NAME, 256,
                    device_name_buffer, 0 );

  uint32_t support_buffer;
  clGetDeviceInfo ( device_ids[device_number], CL_DEVICE_IMAGE_SUPPORT, 4,
                    &support_buffer, 0 );

  LOGINFO << "Using OpenCL device: " << device_name_buffer;
  LOGDEBUG << "Image support: " << ( support_buffer ? "Yes" : "No" );

  device = device_ids[device_number];

  // Create context
  const cl_context_properties context_properties [] = {
    CL_CONTEXT_PLATFORM,
    reinterpret_cast<cl_context_properties> ( platform_ids [platform_number] ),
    0, 0
  };

  LOGDEBUG << "Creating OpenCL context...";

  cl_int error = 0;
  context = clCreateContext ( context_properties, 1,
                              &device_ids[device_number], 0, 0, &error );

  if ( error != CL_SUCCESS ) {
    FATAL ( "Error creating OpenCL context: " << error );
  }

  // Create command queue
  LOGDEBUG << "Creating OpenCL command queue...";
  queue = clCreateCommandQueue ( context, device_ids[device_number], 0, &error );

  if ( error != CL_SUCCESS ) {
    FATAL ( "Error creating OpenCL command queue: " << error );
  }

  delete[] device_ids;
  delete[] platform_ids;

  // Compile kernels
  cl_program p_crossCorrelation = CreateProgram ( "kernels/crossCorrelation.cl" );
  cl_program p_biasedConvolution = CreateProgram ( "kernels/biasedConvolution.cl" );
  cl_program p_fullConvolution = CreateProgram ( "kernels/fullConvolution.cl" );
  cl_program p_foldWeights = CreateProgram ( "kernels/foldWeights.cl" );
  cl_program p_biasedMatrixVector = CreateProgram ( "kernels/biasedMatrixVector.cl" );
  cl_program p_biasGradient = CreateProgram ( "kernels/biasGradient.cl" );
  cl_program p_matrixMatrix = CreateProgram ( "kernels/matrixMatrix.cl" );
  cl_program p_maximum = CreateProgram ( "kernels/maximumPooling.cl" );
  cl_program p_amaximum = CreateProgram ( "kernels/advmaximumPooling.cl" );
  cl_program p_nonLinearFunctions = CreateProgram ( "kernels/nonLinearFunctions.cl" );
  cl_program p_scaling = CreateProgram ( "kernels/scaling.cl" );
  cl_program p_setValue = CreateProgram ( "kernels/setValue.cl" );
  cl_program p_sms = CreateProgram ( "kernels/sms.cl" );
  cl_program p_im2col = CreateProgram ( "kernels/im2col.cl" );

  k_crossCorrelation = clCreateKernel ( p_crossCorrelation, "CROSS_CORRELATION", &error );

  if ( error != CL_SUCCESS ) {
    FATAL ( "Error creating kernel: " << ( signed int ) error );
  }

  k_biasedConvolution = clCreateKernel ( p_biasedConvolution, "BIASED_CONVOLUTION", &error );

  if ( error != CL_SUCCESS ) {
    FATAL ( "Error creating kernel: " << ( signed int ) error );
  }

  k_fullConvolution = clCreateKernel ( p_fullConvolution, "FULL_CONVOLUTION", &error );

  if ( error != CL_SUCCESS ) {
    FATAL ( "Error creating kernel: " << ( signed int ) error );
  }

  k_foldWeights = clCreateKernel ( p_foldWeights, "FOLD_WEIGHTS", &error );

  if ( error != CL_SUCCESS ) {
    FATAL ( "Error creating kernel: " << ( signed int ) error );
  }

  k_biasedMatrixVector = clCreateKernel ( p_biasedMatrixVector, "BIASED_MATRIX_VECTOR_FWD", &error );

  if ( error != CL_SUCCESS ) {
    FATAL ( "Error creating kernel: " << ( signed int ) error );
  }

  k_biasedMatrixVectorGrad = clCreateKernel ( p_biasedMatrixVector, "BIASED_MATRIX_VECTOR_GRAD", &error );

  if ( error != CL_SUCCESS ) {
    FATAL ( "Error creating kernel: " << ( signed int ) error );
  }

  k_biasedMatrixVectorBackward = clCreateKernel ( p_biasedMatrixVector, "BIASED_MATRIX_VECTOR_BWD", &error );

  if ( error != CL_SUCCESS ) {
    FATAL ( "Error creating kernel: " << ( signed int ) error );
  }

  k_biasGradientPart1 = clCreateKernel ( p_biasGradient, "BIAS_GRADIENT_PART1", &error );

  if ( error != CL_SUCCESS ) {
    FATAL ( "Error creating kernel: " << ( signed int ) error );
  }

  k_biasGradientPart2 = clCreateKernel ( p_biasGradient, "BIAS_GRADIENT_PART2", &error );

  if ( error != CL_SUCCESS ) {
    FATAL ( "Error creating kernel: " << ( signed int ) error );
  }

  k_matrixMatrix = clCreateKernel ( p_matrixMatrix, "MATRIX_MATRIX", &error );

  if ( error != CL_SUCCESS ) {
    FATAL ( "Error creating kernel: " << ( signed int ) error );
  }

  k_maximumForward = clCreateKernel ( p_maximum, "MAXIMUM_POOLING_FWD", &error );

  if ( error != CL_SUCCESS ) {
    FATAL ( "Error creating kernel: " << ( signed int ) error );
  }

  k_maximumBackward = clCreateKernel ( p_maximum, "MAXIMUM_POOLING_BWD", &error );

  if ( error != CL_SUCCESS ) {
    FATAL ( "Error creating kernel: " << ( signed int ) error );
  }
  
  k_amaximumForward = clCreateKernel ( p_amaximum, "AMAXIMUM_POOLING_FWD", &error );

  if ( error != CL_SUCCESS ) {
    FATAL ( "Error creating kernel: " << ( signed int ) error );
  }

  k_amaximumBackward = clCreateKernel ( p_amaximum, "AMAXIMUM_POOLING_BWD", &error );

  if ( error != CL_SUCCESS ) {
    FATAL ( "Error creating kernel: " << ( signed int ) error );
  }

  k_nlTanh = clCreateKernel ( p_nonLinearFunctions, "NL_TANH_FWD", &error );

  if ( error != CL_SUCCESS ) {
    FATAL ( "Error creating kernel: " << ( signed int ) error );
  }

  k_nlTanhBackward = clCreateKernel ( p_nonLinearFunctions, "NL_TANH_BWD", &error );

  if ( error != CL_SUCCESS ) {
    FATAL ( "Error creating kernel: " << ( signed int ) error );
  }

  k_nlSigm = clCreateKernel ( p_nonLinearFunctions, "NL_SIGM_FWD", &error );

  if ( error != CL_SUCCESS ) {
    FATAL ( "Error creating kernel: " << ( signed int ) error );
  }

  k_nlSigmBackward = clCreateKernel ( p_nonLinearFunctions, "NL_SIGM_BWD", &error );

  if ( error != CL_SUCCESS ) {
    FATAL ( "Error creating kernel: " << ( signed int ) error );
  }
  
  k_setValue = clCreateKernel ( p_setValue, "SET_VALUE", &error );

  if ( error != CL_SUCCESS ) {
    FATAL ( "Error creating kernel: " << ( signed int ) error );
  }
  
  k_sms = clCreateKernel ( p_sms, "SMS", &error );

  if ( error != CL_SUCCESS ) {
    FATAL ( "Error creating kernel: " << ( signed int ) error );
  }
  
  k_im2col = clCreateKernel ( p_im2col, "IM2COL", &error );

  if ( error != CL_SUCCESS ) {
    FATAL ( "Error creating kernel: " << ( signed int ) error );
  }
  
  k_col2im = clCreateKernel ( p_im2col, "COL2IM", &error );

  if ( error != CL_SUCCESS ) {
    FATAL ( "Error creating kernel: " << ( signed int ) error );
  }
  
  k_up = clCreateKernel ( p_scaling, "UP", &error );

  if ( error != CL_SUCCESS ) {
    FATAL ( "Error creating kernel: " << ( signed int ) error );
  }
  
  k_down = clCreateKernel ( p_scaling, "DOWN", &error );

  if ( error != CL_SUCCESS ) {
    FATAL ( "Error creating kernel: " << ( signed int ) error );
  }
#ifdef BUILD_CLBLAS
  cl_int err = clblasSetup();
  if (err!=CL_SUCCESS)
    FATAL("Call to clblasSetup failed. Error: " << err);
#endif

#endif

}

#ifdef BUILD_OPENCL
cl_program CLHelper::CreateProgram ( const char* file_name ) {
  cl_int error = 0;
  cl_program program = 0;

  LOGDEBUG << "Compiling " << file_name;

  std::string binary_path;
  System::GetExecutablePath(binary_path);
  
  // Search in binary path first
  std::string full_path = binary_path + std::string(file_name);
  
  // If kernel cannot be found, go up one folder (Xcode, Visual Studio and
  // other multi-target build setups)
  if ( !std::ifstream(full_path, std::ios::in).good()) {
    full_path = binary_path + "../" + std::string(file_name);
  }
  
  std::ifstream kernel_file ( full_path, std::ios::in );

  if ( !kernel_file.good() ) {
    FATAL ( "Cannot open kernel: " << full_path );
  }

  std::ostringstream oss;
  oss << kernel_file.rdbuf();

  std::string kernel_content = oss.str();
  const char* kernel_content_char = kernel_content.c_str();

  program = clCreateProgramWithSource ( context, 1, ( const char** ) &kernel_content_char, NULL, NULL );

  if ( program == NULL ) {
    FATAL ( "Cannot create kernel: " << file_name );
  }

  error = clBuildProgram ( program, 1, &device, NULL, NULL, NULL );

  if ( error != CL_SUCCESS ) {
    char build_log[16384];
    clGetProgramBuildInfo ( program, device, CL_PROGRAM_BUILD_LOG, 16384, build_log, NULL );
    LOGERROR << "Error compiling kernel " << file_name << ":\n" << std::string ( build_log );
    FATAL ( "Compilation failed, exiting..." );
  }

  return program;
}

#endif

}<|MERGE_RESOLUTION|>--- conflicted
+++ resolved
@@ -87,13 +87,8 @@
   } else
     log_level = requested_log_level;
   
-<<<<<<< HEAD
-  LOGINFO << "CN24 v2.0.4 at " STRING_SHA1;
-  LOGINFO << "Copyright (C) 2015 Clemens-Alexander Brust";
-=======
   LOGINFO << "CN24 version 2.0.5 @" STRING_SHA1;
   LOGINFO << "Copyright (C) 2016 Clemens-Alexander Brust";
->>>>>>> 5ae1cbc8
   LOGINFO << "For licensing information, see the LICENSE"
           << " file included with this project.";
           

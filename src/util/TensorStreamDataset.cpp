/*
 * This file is part of the CN24 semantic segmentation software,
 * copyright (C) 2015 Clemens-Alexander Brust (ikosa dot de at gmail dot com).
 *
 * For licensing information, see the LICENSE file included with this project.
 */

#include <fstream>
#include <cstdlib>

#include <sstream>

#include "Config.h"
#include "Dataset.h"
#include "Init.h"

#include "KITTIData.h"
#include "ConfigParsing.h"

namespace Conv {

TensorStreamDataset::TensorStreamDataset (std::istream& training_stream,
    std::istream& testing_stream,
    unsigned int classes,
    std::vector< std::string > class_names,
    std::vector<unsigned int> class_colors,
		std::vector<datum> class_weights,
    dataset_localized_error_function error_function) :
  classes_ (classes), class_names_ (class_names), class_colors_ (class_colors),
	class_weights_(class_weights),
  error_function_ (error_function) {
  LOGDEBUG << "Instance created.";

  if (classes != class_names.size() ||
      classes != class_colors.size()) {
    FATAL ("Class count does not match class information count!");
  }

  // Count tensors
  Tensor tensor;

  while (!training_stream.eof()) {
    tensor.Deserialize (training_stream);

    if (tensor.elements() == 0)
      break;

    // LOGDEBUG << "Tensor " << tensor_count_training_ << ": " << tensor;
    tensor_count_training_++;

    training_stream.peek();
  }

  LOGDEBUG << tensor_count_training_  / 2 << " training tensors";

  // We need alternating label and image tensors, so we need an even count
  if (tensor_count_training_ & 1) {
    FATAL ("Odd training tensor count!");
  }

  while (!testing_stream.eof()) {
    tensor.Deserialize (testing_stream);

    if (tensor.elements() == 0)
      break;

    // LOGDEBUG << "Tensor " << tensor_count_testing_ << ": " << tensor;
    tensor_count_testing_++;

    testing_stream.peek();
  }

  LOGDEBUG << tensor_count_testing_ / 2 << " testing tensors";

  if (tensor_count_testing_ & 1) {
    FATAL ("Odd testing tensor count!");
  }

  tensors_ = (tensor_count_testing_ + tensor_count_training_) / 2;

  // Reset streams
  training_stream.clear();
  testing_stream.clear();
  training_stream.seekg (0, std::ios::beg);
  testing_stream.seekg (0, std::ios::beg);

  // Allocate arrays that depend on the tensor count
  if (tensors_ > 0) {
    data_ = new Tensor[tensors_];
    labels_ = new Tensor[tensors_];
  } else {
    data_ = new Tensor[1];
    labels_ = new Tensor[1];
  }

  // Read tensors
  unsigned int e = 0;
  max_width_ = 0;
  max_height_ = 0;

  for (unsigned int t = 0; t < (tensor_count_training_ / 2); t++) {
    data_[t].Deserialize (training_stream);

    if (data_[t].width() > max_width_)
      max_width_ = data_[t].width();

    if (data_[t].height() > max_height_)
      max_height_ = data_[t].height();

    labels_[t].Deserialize (training_stream);
  }

  for (unsigned int t = (tensor_count_training_ / 2) ; t < tensors_; t++) {
    data_[t].Deserialize (testing_stream);

    if (data_[t].width() > max_width_)
      max_width_ = data_[t].width();

    if (data_[t].height() > max_height_)
      max_height_ = data_[t].height();

    labels_[t].Deserialize (testing_stream);
  }

  if (max_width_ & 1)
    max_width_++;
  if (max_height_ & 1)
    max_height_++;
  
  if (max_width_ & 2)
    max_width_+=2;
  if (max_height_ & 2)
    max_height_+=2;

  if (max_width_ & 4)
    max_width_+=4;
  if (max_height_ & 4)
    max_height_+=4;
  
  input_maps_ = data_[0].maps();
  label_maps_ = labels_[0].maps();

  // Prepare error cache
  error_cache.Resize (1, max_width_, max_height_, 1);

  for (unsigned int y = 0; y < max_height_; y++) {
    for (unsigned int x = 0; x < max_width_; x++) {
      *error_cache.data_ptr (x, y) = error_function (x, y, max_width_, max_height_);
    }
  }

  // System::viewer->show(&error_cache);
}

Task TensorStreamDataset::GetTask() const {
  return Task::SEMANTIC_SEGMENTATION;
}

unsigned int TensorStreamDataset::GetWidth() const {
  return max_width_;
}

unsigned int TensorStreamDataset::GetHeight() const {
  return max_height_;
}

unsigned int TensorStreamDataset::GetInputMaps() const {
  return input_maps_;
}

unsigned int TensorStreamDataset::GetLabelMaps() const {
  return label_maps_;
}

unsigned int TensorStreamDataset::GetClasses() const {
  return classes_;
}

std::vector<std::string> TensorStreamDataset::GetClassNames() const {
  return class_names_;
}

std::vector<unsigned int> TensorStreamDataset::GetClassColors() const {
  return class_colors_;
}

std::vector<datum> TensorStreamDataset::GetClassWeights() const {
	return class_weights_;
}

unsigned int TensorStreamDataset::GetTrainingSamples() const {
  return tensor_count_training_ / 2;
}

unsigned int TensorStreamDataset::GetTestingSamples() const {
  return tensor_count_testing_ / 2;
}

bool TensorStreamDataset::SupportsTesting() const {
  return tensor_count_testing_ > 0;
}

bool TensorStreamDataset::GetTrainingSample (Tensor& data_tensor, Tensor& label_tensor, Tensor& helper_tensor, Tensor& weight_tensor, unsigned int sample, unsigned int index) {
  if (index < tensor_count_training_ / 2) {
    bool success = true;
    success &= Tensor::CopySample (data_[index], 0, data_tensor, sample);
    success &= Tensor::CopySample (labels_[index], 0, label_tensor, sample);

<<<<<<< HEAD
		// Write spatial prior data to helper tensor
		for (unsigned int y = 0; y < data_[index].height(); y++) {
			for (unsigned int x = 0; x < data_[index].width(); x++) {
				*helper_tensor.data_ptr(x, y, 0, sample) = ((datum)x) / ((datum)data_[index].width() - 1);
				*helper_tensor.data_ptr(x, y, 1, sample) = ((datum)y) / ((datum)data_[index].height() - 1);
			}
			for (unsigned int x = data_[index].width(); x < GetWidth(); x++) {
				*helper_tensor.data_ptr(x, y, 0, sample) = 0;
				*helper_tensor.data_ptr(x, y, 1, sample) = 0;
			}
		}
		for (unsigned int y = data_[index].height(); y < GetHeight(); y++) {
			for (unsigned int x = 0; x < GetWidth(); x++) {
				*helper_tensor.data_ptr(x, y, 0, sample) = 0;
				*helper_tensor.data_ptr(x, y, 1, sample) = 0;
			}
		}

    if (data_[index].width() == GetWidth() && data_[index].height() == GetHeight()) {
      success &= Tensor::CopySample (error_cache, 0, weight_tensor, sample);
    } else {
=======
    //if (data_[index].width() == GetWidth() && data_[index].height() == GetHeight()) {
    //  success &= Tensor::CopySample (error_cache, 0, weight_tensor, sample);
    //} else {
>>>>>>> ed191fe2
      // Reevaluate error function
      weight_tensor.Clear (0.0, sample);

      for (unsigned int y = 0; y < data_[index].height(); y++) {
        for (unsigned int x = 0; x < data_[index].width(); x++) {
					const datum class_weight = class_weights_[label_tensor.PixelMaximum(x, y, sample)];
          *weight_tensor.data_ptr (x, y, 0, sample) = error_function_ (x, y, data_[index].width(), data_[index].height()) * class_weight;
        }
      }
    //}

    return success;
  } else return false;
}

bool TensorStreamDataset::GetTestingSample (Tensor& data_tensor, Tensor& label_tensor, Tensor& helper_tensor, Tensor& weight_tensor, unsigned int sample, unsigned int index) {
  if (index < tensor_count_testing_ / 2) {
    bool success = true;
    unsigned int test_index = (tensor_count_training_ / 2) + index;
    success &= Tensor::CopySample (data_[test_index], 0, data_tensor, sample);
    success &= Tensor::CopySample (labels_[test_index], 0, label_tensor, sample);

<<<<<<< HEAD
		// Write spatial prior data to helper tensor
		for (unsigned int y = 0; y < data_[test_index].height(); y++) {
			for (unsigned int x = 0; x < data_[test_index].width(); x++) {
				*helper_tensor.data_ptr(x, y, 0, sample) = ((datum)x) / ((datum)data_[test_index].width() - 1);
				*helper_tensor.data_ptr(x, y, 1, sample) = ((datum)y) / ((datum)data_[test_index].height() - 1);
			}
			for (unsigned int x = data_[test_index].width(); x < GetWidth(); x++) {
				*helper_tensor.data_ptr(x, y, 0, sample) = 0;
				*helper_tensor.data_ptr(x, y, 1, sample) = 0;
			}
		}
		for (unsigned int y = data_[test_index].height(); y < GetHeight(); y++) {
			for (unsigned int x = 0; x < GetWidth(); x++) {
				*helper_tensor.data_ptr(x, y, 0, sample) = 0;
				*helper_tensor.data_ptr(x, y, 1, sample) = 0;
			}
		}

    if (data_[test_index].width() == GetWidth() && data_[test_index].height() == GetHeight()) {
      success &= Tensor::CopySample (error_cache, 0, weight_tensor, sample);
    } else {
=======
    //if (data_[test_index].width() == GetWidth() && data_[test_index].height() == GetHeight()) {
    //  success &= Tensor::CopySample (error_cache, 0, weight_tensor, sample);
    //} else {
>>>>>>> ed191fe2
      // Reevaluate error function
      weight_tensor.Clear (0.0, sample);

      for (unsigned int y = 0; y < data_[test_index].height(); y++) {
        for (unsigned int x = 0; x < data_[test_index].width(); x++) {
					const datum class_weight = class_weights_[label_tensor.PixelMaximum(x, y, sample)];
          *weight_tensor.data_ptr (x, y, 0, sample) = error_function_ (x, y, data_[test_index].width(), data_[test_index].height()) * class_weight;
        }
      }
    //}

    return success;
  } else return false;
}

TensorStreamDataset* TensorStreamDataset::CreateFromConfiguration (std::istream& file , bool dont_load, DatasetLoadSelection selection) {
  unsigned int classes = 0;
  std::vector<std::string> class_names;
  std::vector<unsigned int> class_colors;
	std::vector<datum> class_weights;
  dataset_localized_error_function error_function = DefaultLocalizedErrorFunction;
  std::string training_file;
  std::string testing_file;

  file.clear();
  file.seekg (0, std::ios::beg);

  while (! file.eof()) {
    std::string line;
    std::getline (file, line);

    if (StartsWithIdentifier (line, "classes")) {
      ParseCountIfPossible (line, "classes", classes);

      if (classes != 0) {
        for (int c = 0; c < classes; c++) {
          std::string class_name;
          std::getline (file, class_name);
          class_names.push_back (class_name);
        }
      }
    }

    if (StartsWithIdentifier (line, "colors")) {
      if (classes != 0) {
        for (int c = 0; c < classes; c++) {
          std::string color;
          std::getline (file, color);
          unsigned long color_val_l = std::strtoul (color.c_str(), nullptr, 16);

          if (color_val_l < 0x100000000L) {
            class_colors.push_back ( (unsigned int) color_val_l);
          } else {
            FATAL ("Not a valid color!");
          }
        }
      }
    }

		if (StartsWithIdentifier(line, "weights")) {
			if (classes != 0) {
				for (int c = 0; c < classes; c++) {
					std::string weight;
					datum dweight;
					std::getline(file, weight);
					std::stringstream ss;
					ss << weight;
					ss >> dweight;
					class_weights.push_back(dweight);
					LOGDEBUG << "Class " << c << " weight: " << dweight;
				}
			}
		}

    if (StartsWithIdentifier (line, "localized_error")) {
      std::string error_function_name;
      ParseStringIfPossible (line, "localized_error", error_function_name);

      if (error_function_name.compare ("kitti") == 0) {
        LOGDEBUG << "Loading dataset with KITTI error function";
        error_function = KITTIData::LocalizedError;
      } else if (error_function_name.compare ("default")) {
        LOGDEBUG << "Loading dataset with KITTI error function";
        error_function = DefaultLocalizedErrorFunction;
      }
    }

    ParseStringIfPossible (line, "training", training_file);
    ParseStringIfPossible (line, "testing", testing_file);
  }

  LOGDEBUG << "Loading dataset with " << classes << " classes";
  LOGDEBUG << "Training tensor: " << training_file;
  LOGDEBUG << "Testing tensor: " << testing_file;

  std::istream* training_stream = nullptr;
  std::istream* testing_stream = nullptr;

  if (!dont_load && (selection == LOAD_BOTH || selection == LOAD_TRAINING_ONLY)) {
    training_stream = new std::ifstream (training_file, std::ios::in | std::ios::binary);
  } else {
    training_stream = new std::istringstream();
  }

  if (!dont_load && (selection == LOAD_BOTH || selection == LOAD_TESTING_ONLY)) {
    testing_stream = new std::ifstream (testing_file, std::ios::in | std::ios::binary);
  } else {
    testing_stream = new std::istringstream();
  }

	if (class_weights.size() != classes) {
		for (unsigned int c = 0; c < classes; c++)
			class_weights.push_back(1.0);
	}

  return new TensorStreamDataset (*training_stream, *testing_stream, classes,
                                  class_names, class_colors, class_weights, error_function);
}

}<|MERGE_RESOLUTION|>--- conflicted
+++ resolved
@@ -206,7 +206,6 @@
     success &= Tensor::CopySample (data_[index], 0, data_tensor, sample);
     success &= Tensor::CopySample (labels_[index], 0, label_tensor, sample);
 
-<<<<<<< HEAD
 		// Write spatial prior data to helper tensor
 		for (unsigned int y = 0; y < data_[index].height(); y++) {
 			for (unsigned int x = 0; x < data_[index].width(); x++) {
@@ -225,14 +224,9 @@
 			}
 		}
 
-    if (data_[index].width() == GetWidth() && data_[index].height() == GetHeight()) {
-      success &= Tensor::CopySample (error_cache, 0, weight_tensor, sample);
-    } else {
-=======
     //if (data_[index].width() == GetWidth() && data_[index].height() == GetHeight()) {
     //  success &= Tensor::CopySample (error_cache, 0, weight_tensor, sample);
     //} else {
->>>>>>> ed191fe2
       // Reevaluate error function
       weight_tensor.Clear (0.0, sample);
 
@@ -255,7 +249,6 @@
     success &= Tensor::CopySample (data_[test_index], 0, data_tensor, sample);
     success &= Tensor::CopySample (labels_[test_index], 0, label_tensor, sample);
 
-<<<<<<< HEAD
 		// Write spatial prior data to helper tensor
 		for (unsigned int y = 0; y < data_[test_index].height(); y++) {
 			for (unsigned int x = 0; x < data_[test_index].width(); x++) {
@@ -274,14 +267,9 @@
 			}
 		}
 
-    if (data_[test_index].width() == GetWidth() && data_[test_index].height() == GetHeight()) {
-      success &= Tensor::CopySample (error_cache, 0, weight_tensor, sample);
-    } else {
-=======
     //if (data_[test_index].width() == GetWidth() && data_[test_index].height() == GetHeight()) {
     //  success &= Tensor::CopySample (error_cache, 0, weight_tensor, sample);
     //} else {
->>>>>>> ed191fe2
       // Reevaluate error function
       weight_tensor.Clear (0.0, sample);
 

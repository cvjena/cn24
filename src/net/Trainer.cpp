/*
 * This file is part of the CN24 semantic segmentation software,
 * copyright (C) 2015 Clemens-Alexander Brust (ikosa dot de at gmail dot com).
 *
 * For licensing information, see the LICENSE file included with this project.
 */
#include <sstream>
#include <cmath>
#include <chrono>

#include "Log.h"
#include "NetGraph.h"
#include "NetGraphNode.h"
#include "StatLayer.h"
#include "LossFunctionLayer.h"
#include "CLHelper.h"
#include "StatAggregator.h"
#include "Init.h"
#include "JSONOptimizerFactory.h"

#include "Trainer.h"


namespace Conv {

bool Trainer::stats_are_initialized_ = false;
StatDescriptor* Trainer::stat_aggloss_ = nullptr;
StatDescriptor* Trainer::stat_sps_ = nullptr;
StatDescriptor* Trainer::stat_fps_ = nullptr;

template <typename T> int sgn(T val) {
  return (T(0) < val) - (val < T(0));
}

void Trainer::InitializeStats() {
  // Only initialize stats once
  if (!stats_are_initialized_) {

    stat_aggloss_ = new StatDescriptor;
    stat_aggloss_->nullable = true;
    stat_aggloss_->description = "Average Aggregate Loss";
    stat_aggloss_->unit = "1/pixel";
    stat_aggloss_->init_function =
      [](Stat& stat) {stat.is_null = true; stat.value = 0.0;};
    stat_aggloss_->update_function =
      [](Stat& stat, double user_value) {stat.value += user_value; stat.is_null = false;};
    stat_aggloss_->output_function =
      [](HardcodedStats& hc_stats, Stat& stat) -> Stat {
      Stat return_stat; return_stat.is_null = true;
      if (hc_stats.iterations > 0) {
        double d_iterations = (double)hc_stats.iterations;
        return_stat.value = stat.value / d_iterations;
        return_stat.is_null = false;
      }
      return return_stat;
    };

    stat_sps_ = new StatDescriptor;
    stat_sps_->nullable = true;
    stat_sps_->description = "Pixel Throughput";
    stat_sps_->unit = "pixels/s";
    stat_sps_->init_function =
      [](Stat& stat) {stat.is_null = true; stat.value = 0.0;};
    stat_sps_->update_function =
      [](Stat& stat, double user_value) {stat.value += user_value; stat.is_null = false;};
    stat_sps_->output_function =
      [] (Conv::HardcodedStats& hc_stats, Conv::Stat& stat) {
        Conv::Stat return_stat = stat;
        return_stat.value = stat.value / hc_stats.seconds_elapsed;
        return return_stat;
      };
    
    stat_fps_ = new StatDescriptor;
    stat_fps_->nullable = true;
    stat_fps_->description = "Frame Rate";
    stat_fps_->unit = "frames/s";
    stat_fps_->init_function =
      [](Stat& stat) {stat.is_null = true; stat.value = 0.0;};
    stat_fps_->update_function =
      [](Stat& stat, double user_value) {stat.value += user_value; stat.is_null = false;};
    stat_fps_->output_function =
      [] (Conv::HardcodedStats& hc_stats, Conv::Stat& stat) {
        Conv::Stat return_stat = stat;
        return_stat.value = stat.value / hc_stats.seconds_elapsed;
        return return_stat;
      };
    
    // Register stats
    System::stat_aggregator->RegisterStat(stat_aggloss_);
    System::stat_aggregator->RegisterStat(stat_sps_);
    System::stat_aggregator->RegisterStat(stat_fps_);
    stats_are_initialized_ = true;
  }
}

Trainer::Trainer(Conv::NetGraph& graph, JSON settings) :
  graph_(graph), settings_(settings) {
  LOGDEBUG << "Instance created";

  // We need a training layer to select training samples and some kind of
  // loss function to minimize
  if (graph_.GetTrainingNodes().size() == 0 || graph_.GetLossNodes().size() == 0) {
    FATAL("Net doesn't have training layer or loss function layer!");
  }

  // Ask the Net for parameters
  graph_.GetParameters(parameters_);
  LOGDEBUG << "Optimizing " << parameters_.size() << " sets of parameters.";

  // Set default optimizer to be SGDOptimizer
  if(!settings_.count("optimization_method")) settings_["optimization_method"] = "gd";

  // Create optimizer
  optimizer_ = JSONOptimizerFactory::ConstructOptimizer(settings_);
  if(optimizer_ == nullptr) {
    FATAL("Could not create optimizer!");
  }

  // Count weights and create accumulated gradient buffer
  unsigned int w = 0;
  for (unsigned int p = 0; p < parameters_.size(); p++) {
    w += parameters_[p]->data.elements();
    Tensor* accumulated_gradient = new Tensor();
    accumulated_gradient->Resize (parameters_[p]->data);
    accumulated_gradient->Clear();
    accumulated_gradients_.push_back (accumulated_gradient);
  }

  // Outputs the number of weights
  LOGDEBUG << "Weights: " << w;
  weight_count_ = w;

  first_training_layer_ = dynamic_cast<TrainingLayer*>(graph_.GetTrainingNodes()[0]->layer);
  sample_count_ = first_training_layer_->GetLabelWidth() * first_training_layer_->GetLabelHeight()
  * first_training_layer_->GetBatchSize();

  // Insert defaults
  if(!settings_.count("testing_ratio")) settings_["testing_ratio"] = 1.0;
  if(!settings_.count("epoch_training_ratio")) settings_["epoch_training_ratio"] = 1.0;
  if(!settings_.count("l1")) settings_["l1"] = 0.001;
  if(!settings_.count("l2")) settings_["l2"] = 0.0005;
  if(!settings_.count("batch_size_parallel")) settings_["batch_size_parallel"] = 1;
  if(!settings_.count("batch_size_sequential")) settings_["batch_size_sequential"] = 1;
  if(!settings_.count("epoch_iterations")) settings_["epoch_iterations"] = 500;
  if(!settings_.count("enable_stats_during_training")) settings_["enable_stats_during_training"] = true;

  InitializeStats();
}

void Trainer::UpdateParameterSizes() {
  unsigned int w = 0;

  for (unsigned int p = 0; p < parameters_.size(); p++) {
    w += parameters_[p]->data.elements();

    // Allocate Tensors for momentum
    Tensor* accumulated_gradient = accumulated_gradients_[p];

    if(accumulated_gradient->elements() != parameters_[p]->data.elements()) {
      accumulated_gradient->Resize(parameters_[p]->data);
      accumulated_gradient->Clear();
    }
  }

  if(w != weight_count_) {
    LOGDEBUG << "Weight count changed from " << weight_count_ << " to " << w;
    weight_count_ = w;
  }
}

void Trainer::Train (unsigned int epochs, bool do_snapshots) {
  // Update parameter sizes
  UpdateParameterSizes();

  // Update hardcoded stats
  System::stat_aggregator->hardcoded_stats_.weights = weight_count_;

  graph_.SetIsTesting(false);
  graph_.SetStatLayersEnabled(settings_["enable_stats_during_training"]);
  
  for (unsigned int e = 0; e < epochs; e++) {
    Epoch();
    if(do_snapshots) {
      System::stat_aggregator->Snapshot();
      // Update hardcoded stats
      System::stat_aggregator->hardcoded_stats_.weights = weight_count_;
    }
  }

  graph_.SetStatLayersEnabled(true);
}

void Trainer::Test() {
  // Update hardcoded stats
  System::stat_aggregator->hardcoded_stats_.weights = weight_count_;

	datum aggregate_loss = 0.0;
	datum* loss_sums = new datum[graph_.GetLossNodes().size()];
	for (unsigned int n = 0; n < graph_.GetLossNodes().size(); n++)
		loss_sums[n] = 0;

  unsigned int iterations = (first_training_layer_->GetSamplesInTestingSet()
                             / first_training_layer_->GetBatchSize()) + 1;
  iterations = (unsigned int) ( ( (datum) iterations) *
      (datum)settings_["testing_ratio"]);

	for (NetGraphNode* training_node : graph_.GetTrainingNodes())
		(dynamic_cast<TrainingLayer*>(training_node->layer))->SetTestingMode(true);

  graph_.SetIsTesting(true);

  LOGDEBUG << "Testing, iterations: " << iterations <<
           ", batch size: " << first_training_layer_->GetBatchSize();

  for (unsigned int i = 0; i < iterations; i++) {
    aggregate_loss = 0.0;

    first_training_layer_->SelectAndLoadSamples();
    graph_.FeedForward();

    for (unsigned int n = 0; n < graph_.GetLossNodes().size(); n++) {
      LossFunctionLayer* lossfunction_layer = dynamic_cast<LossFunctionLayer*>(graph_.GetLossNodes()[n]->layer);
			const datum loss = lossfunction_layer->CalculateLossFunction();
			loss_sums[n] += loss;
			aggregate_loss += loss;
		}
    // Batch/Iteration done
    if (System::stat_aggregator->state_ == StatAggregator::RECORDING)
      System::stat_aggregator->hardcoded_stats_.iterations++;

    // Update aggregate loss stat
    System::stat_aggregator->Update(stat_aggloss_->stat_id, aggregate_loss
      / sample_count_ );

	}

  // Submit performance statistics
  System::stat_aggregator->Update(stat_sps_->stat_id, (double)sample_count_ * (double)iterations);
  System::stat_aggregator->Update(stat_fps_->stat_id, (double)(first_training_layer_->GetBatchSize()) * (double)iterations);

	for (unsigned int n = 0; n < graph_.GetLossNodes().size(); n++) {
		LOGINFO << "Testing (Epoch " << epoch_ << ", node " << n << ") " << graph_.GetLossNodes()[n]->layer->GetLayerDescription() <<  " lps: " << loss_sums[n] / (datum)(iterations * sample_count_);
	}

	for (unsigned int n = 0; n < graph_.GetStatNodes().size(); n++) {
		StatLayer* stat_layer = dynamic_cast<StatLayer*>(graph_.GetStatNodes()[n]->layer);
    std::stringstream epochname;
    epochname << "Testing  - Epoch " << epoch_ << " -";
    stat_layer->UpdateAll();
    stat_layer->Print (epochname.str(), false);
	}

	for (NetGraphNode* training_node : graph_.GetTrainingNodes())
		(dynamic_cast<TrainingLayer*>(training_node->layer))->SetTestingMode(false);

	delete[] loss_sums;
}

void Trainer::Epoch() {
  // Update hardcoded epoch stat
  System::stat_aggregator->hardcoded_stats_.epoch = epoch_;

	datum aggregate_loss = 0.0;
	datum* loss_sums = new datum[graph_.GetLossNodes().size()];
	for (unsigned int n = 0; n < graph_.GetLossNodes().size(); n++)
		loss_sums[n] = 0;

  unsigned int iterations =
      ((unsigned int)settings_["epoch_iterations"]) == (unsigned int)0 ?
      first_training_layer_->GetSamplesInTrainingSet() :
      (unsigned int)settings_["epoch_iterations"];
  iterations = (unsigned int) ( ( (datum) iterations) *
      (datum)settings_["epoch_training_ratio"]);

  unsigned int fiftieth = 0;
  unsigned int tenth = 0;

	for (NetGraphNode* training_node : graph_.GetTrainingNodes())
		(dynamic_cast<TrainingLayer*>(training_node->layer))->SetTestingMode(false);

  LOGINFO << "Epoch: " << epoch_ << ", it: " << iterations <<
           ", bsize: " << first_training_layer_->GetBatchSize() * (unsigned int)settings_["batch_size_sequential"]
<<<<<<< HEAD
          << ", " << optimizer_->GetStatusDescription() << std::endl << std::flush;
=======
          << ", " << optimizer_->GetStatusDescription(epoch_ * iterations);
>>>>>>> f98808c4

  for (unsigned int i = 0; i < iterations; i++) {
    if ( (50 * i / iterations) > fiftieth) {
      fiftieth = 50 * i / iterations;
      std::cout << "." << std::flush;
    }

    if ( (10 * i / iterations) > tenth) {
      tenth = 10 * i / iterations;
      std::cout << tenth << "0%" << std::flush;
    }
    aggregate_loss = 0.0;

    // Reset gradients
    for (unsigned int np = 0; np < accumulated_gradients_.size(); np++)
      accumulated_gradients_[np]->Clear();

    for (unsigned int b = 0; b < (unsigned int)settings_["batch_size_sequential"]; b++) {
      // Load data and feed forward
      first_training_layer_->SelectAndLoadSamples();
      graph_.FeedForward();

      // Save errors
			for (unsigned int n = 0; n < graph_.GetLossNodes().size(); n++) {
				LossFunctionLayer* lossfunction_layer = dynamic_cast<LossFunctionLayer*>(graph_.GetLossNodes()[n]->layer);
				const datum loss = lossfunction_layer->CalculateLossFunction();
				loss_sums[n] += loss;
				aggregate_loss += loss;
			}

      // Backpropagate errors
      graph_.BackPropagate();

      unsigned int np = 0;

      // Accumulate gradients
      for (unsigned int l = 0; l < graph_.GetNodes().size(); l++) {
				Layer* const layer = graph_.GetNodes()[l]->layer;
        for (unsigned int p = 0; p < layer->parameters().size(); p++) {
          Tensor& gradients = layer->parameters() [p]->delta;
#ifdef BUILD_OPENCL
          gradients.MoveToCPU();
#endif
          for (unsigned int e = 0; e < gradients.elements(); e++) {
            (* (accumulated_gradients_[np])) [e] += gradients[e];
          }
          np++;
        }
      }
    }
    // Apply regularization and local scaling
    ApplyRegularizationAndScaling();

    // Run the optimizer for a step
    optimizer_->Step(parameters_, epoch_ * iterations + i);

    // Batch/Iteration done
    if (System::stat_aggregator->state_ == StatAggregator::RECORDING)
      System::stat_aggregator->hardcoded_stats_.iterations++;

    // Update aggregate loss stat
    System::stat_aggregator->Update(stat_aggloss_->stat_id, aggregate_loss
      / (first_training_layer_->GetLossSamplingProbability() * sample_count_ * (datum)settings_["batch_size_sequential"]));
  }

  // Submit performance statistics
  System::stat_aggregator->Update(stat_sps_->stat_id, (double)sample_count_ * (double)iterations * (double)(settings_["batch_size_sequential"]));
  System::stat_aggregator->Update(stat_fps_->stat_id, (double)(first_training_layer_->GetBatchSize()) * (double)iterations * (double)(settings_["batch_size_sequential"]));
  
  // Display training epoch_error
	for (unsigned int n = 0; n < graph_.GetLossNodes().size(); n++) {
		LOGINFO << "Training (Epoch " << epoch_ << ", node " << n << ") " << graph_.GetLossNodes()[n]->layer->GetLayerDescription() <<  " lps: " << loss_sums[n] / (datum)(iterations * sample_count_ * (datum)settings_["batch_size_sequential"] * first_training_layer_->GetLossSamplingProbability());
	}

  if(settings_["enable_stats_during_training"]) {
    for (unsigned int n = 0; n < graph_.GetStatNodes().size(); n++) {
      StatLayer* stat_layer = dynamic_cast<StatLayer*>(graph_.GetStatNodes()[n]->layer);
      std::stringstream epochname;
      epochname << "Training  - Epoch " << epoch_ << " -";
      stat_layer->UpdateAll();
      stat_layer->Print (epochname.str(), true);
    }
  }

  delete[] loss_sums;
  epoch_++;
}

void Trainer::ApplyRegularizationAndScaling() {
  unsigned int dp = 0;

  datum _cached_batch_size_sequential = settings_["batch_size_sequential"];
  datum _cached_l1_coefficient = settings_["l1"];
  datum _cached_l2_coefficient = settings_["l2"];

	for (unsigned int l = 0; l < graph_.GetNodes().size(); l++) {
		Layer* const layer = graph_.GetNodes()[l]->layer;
    datum local_learning_rate = layer->local_lr_;

    if(local_learning_rate == 0) {
      for (unsigned int p = 0; p < layer->parameters().size(); p++) {
        CombinedTensor *const current_layer_parameters = layer->parameters_[p];
        current_layer_parameters->delta.Clear();
        dp++;
      }
    } else {
      for (unsigned int p = 0; p < layer->parameters().size(); p++) {
        CombinedTensor *const current_layer_parameters = layer->parameters_[p];
  #ifdef BUILD_OPENCL
        current_layer_parameters->data.MoveToCPU();
        current_layer_parameters->delta.MoveToCPU(true);
  #endif

        for (unsigned int w = 0; w < current_layer_parameters->data.elements(); w++) {
          const datum weight = current_layer_parameters->data(w);

          // Gradients w.r.t. the weight
          const datum l1_gradient = (weight > 0) - (weight < 0);
          const datum l2_gradient = weight;
          const datum loss_gradient = (*accumulated_gradients_[dp])[w];

          const datum batch_size_loss_scaling_factor = ((datum) 1.0) /
                                                       (((datum) (sample_count_ * _cached_batch_size_sequential)) *
                                                        first_training_layer_->GetLossSamplingProbability());
          const datum partial_derivative =
              // Average of gradient over minibatch
              local_learning_rate * (loss_gradient * batch_size_loss_scaling_factor) +
              // Regularization
              local_learning_rate * (_cached_l2_coefficient * l2_gradient + _cached_l1_coefficient * l1_gradient);


          // Save partial derivative
          current_layer_parameters->delta[w] = partial_derivative;
        }
        dp++;
      }

    }
  }
}

std::ostream& operator<< (std::ostream & output,
                          const TrainerSettings settings) {
  output << "SB: " << settings.sbatchsize << ", ";
  output << "PB: " << settings.pbatchsize << ", ";
  output << "L1: " << settings.l1_weight << ", ";
  output << "L2: " << settings.l2_weight << ", ";
  return output;
}


}<|MERGE_RESOLUTION|>--- conflicted
+++ resolved
@@ -280,11 +280,7 @@
 
   LOGINFO << "Epoch: " << epoch_ << ", it: " << iterations <<
            ", bsize: " << first_training_layer_->GetBatchSize() * (unsigned int)settings_["batch_size_sequential"]
-<<<<<<< HEAD
-          << ", " << optimizer_->GetStatusDescription() << std::endl << std::flush;
-=======
-          << ", " << optimizer_->GetStatusDescription(epoch_ * iterations);
->>>>>>> f98808c4
+          << ", " << optimizer_->GetStatusDescription(epoch_ * iterations) << std::endl << std::flush;
 
   for (unsigned int i = 0; i < iterations; i++) {
     if ( (50 * i / iterations) > fiftieth) {
